--- conflicted
+++ resolved
@@ -15,111 +15,37 @@
     ///
     /// This function will panic if not `2 <= window_size < 64`
     pub fn new(window_size: usize) -> Self {
-        // 确保窗口大小在有效范围内
         assert!(window_size >= 2);
         assert!(window_size < 64);
-        // 返回包含窗口大小的新 WnafContext 实例
         Self { window_size }
     }
 
-    /// Generates a precomputed table of multiples of a group element.
-    ///
-    /// 生成一个群元素倍数的预计算表。
-    ///
-    /// # Parameters
-    /// - `base`: The base group element to generate multiples of.
-    ///
-    /// # Returns
-    /// A vector of group elements representing the precomputed table.
-    ///
-    /// # 参数
-    /// - `base`: 要生成倍数的基群元素。
-    ///
-    /// # 返回值
-    /// 表示预计算表的群元素向量。
     pub fn table<G: Group>(&self, mut base: G) -> Vec<G> {
-        // 计算窗口的数量，等价于 ceil(256 / self.window_size)
-        let window_count = (256 + self.window_size - 1) / self.window_size;
-        // 计算表的大小
+        let window_count = (256 + self.window_size - 1) / self.window_size; // 等价于 ceil(256 / self.window_size)
         let table_size = window_count * (1 << (self.window_size - 1));
-        // 初始化一个具有适当容量的向量
         let mut table = Vec::with_capacity(table_size);
-        // 阈值
         let threshold = 1 << (self.window_size - 1);
 
-<<<<<<< HEAD
-        // 遍历窗口的数量
-=======
-        // 遍历窗口
->>>>>>> da2122bb
         for _ in 0..window_count {
-            // 初始化 current_base 为 base
             let mut current_base = base;
-<<<<<<< HEAD
-            // 遍历窗口中的元素，计算2G,3G,4G,...,2^(window_size-1)G
-            //table中保存的为G，2G，3G，4G，...，2^(window_size-1)G
-            for _ in 0..threshold {
-                // 将 current_base 添加到表中
-                table.push(current_base);
-                // 更新 current_base，将其加上 base
-                current_base += &base;
-            }
-            // 更新 base 为 current_base，为2^(window_size-1)G+G
-            base = current_base;
-        }
-=======
-            // 遍历窗口中的元素
             for i in 0..(1 << self.window_size) - 1 {
-                // 如果索引小于阈值
                 if i < threshold {
-                    // 将当前基数添加到表中
                     table.push(current_base.clone());
                 }
-                // 更新当前基数
                 current_base += &base;
             }
-            // 更新基数
             base = current_base;
         }
 
->>>>>>> da2122bb
-        // 返回预计算表
         table
     }
-    pub fn table2<G: Group>(&self, mut base: G) -> Vec<G> {
-        let mut table = Vec::with_capacity(1 << (self.window_size - 1));
-        let dbl = base.double();
-
-        for _ in 0..(1 << (self.window_size - 1)) {
-            table.push(base);
-            base += &dbl;
-        }
-        table
-    }
+
     /// Computes scalar multiplication of a group element `g` by `scalar`.
     ///
     /// This method uses the wNAF algorithm to perform the scalar
     /// multiplication; first, it uses `Self::table` to calculate an
     /// appropriate table of multiples of `g`, and then uses the wNAF
     /// algorithm to compute the scalar multiple.
-    ///
-    /// 计算群元素 `g` 与标量 `scalar` 的标量乘法。
-    ///
-    /// 该方法使用 wNAF 算法执行标量乘法；首先，它使用 `Self::table` 计算 `g` 的适当倍数表，然后使用 wNAF 算法计算标量倍数。
-    ///
-    /// # Parameters
-    /// - `g`: The group element to be multiplied.
-    /// - `scalar`: The scalar to multiply the group element by.
-    ///
-    /// # Returns
-    /// The result of the scalar multiplication.
-    ///
-    /// # 参数
-    /// - `g`: 要乘的群元素。
-    /// - `scalar`: 要乘以群元素的标量。
-    ///
-    /// # 返回值
-    /// 标量乘法的结果。
     pub fn mul<G: Group>(&self, g: G, scalar: &G::ScalarField) -> G {
         let table = self.table(g);
         self.mul_with_table(&table, scalar).unwrap()
@@ -131,160 +57,139 @@
     /// `G::ScalarField`.
     ///
     /// Returns `None` if the table is too small.
-    ///
-    /// 计算群元素与标量 `scalar` 的标量乘法。
-    /// `base_table` 包含群元素的预计算倍数；它可以使用 `Self::table` 生成。`scalar` 是 `G::ScalarField` 的元素。
-    ///
-    /// 如果表太小，则返回 `None`。
-    ///
-    /// # Parameters
-    /// - `base_table`: The precomputed table of group element multiples.
-    /// - `scalar`: The scalar to multiply the group element by.
-    ///
-    /// # Returns
-    /// The result of the scalar multiplication, or `None` if the table is too small.
-    ///
-    /// # 参数
-    /// - `base_table`: 群元素倍数的预计算表。
-    /// - `scalar`: 要乘以群元素的标量。
-    ///
-    /// # 返回值
-    /// 标量乘法的结果，如果表太小则返回 `None`。
+
     pub fn mul_with_table1<G: Group>(&self, base_table: &[G], scalar: &G::ScalarField) -> Option<G> {
-        // 如果表的大小小于所需的大小，则返回 None
         if 1 << (self.window_size - 1) > base_table.len() {
             return None;
         }
 
-        // 将标量转换为 wNAF 数据
+        /*let mut result = G::zero();
+
+        for i in 0..256 {
+            let a = base_table[i+i*2].clone();
+            let start = std::time::Instant::now();
+            result += a;
+            let d = start.elapsed();
+            println!("result took: (+ {:?} ns)", d.as_nanos());
+        }*/
+        // The modification principle comes from go-ipa(GitHub - crate-crypto/go-ipa: A Go implementation of cryptographic primitives for Verkle Trees)
+        //tt_record!("create index start");
         let data = WnafContext::scalar_to_wnaf_data::<G>(scalar, self.window_size);
 
-        let mut c = 0; // 初始化进位
-        let thr = 1 << (self.window_size - 1); // 阈值
-        let mut result = G::zero(); // 初始化结果为群的零元素
-
-        // 遍历 wNAF 数据
+        let mut c = 0;
+        let thr = 1 << (self.window_size - 1);
+        let mut result = G::zero();
+        //tt_record!("create index end");
+
+        //tt_record!("ecmul start");
         for i in 0..data.len() {
-            let mut idx = (data[i] + c) as usize; // 计算索引
+            let mut idx = (data[i] + c) as usize;
             if idx == 0 {
-                continue; // 如果索引为 0，跳过
-            }
-
-            c = 0; // 重置进位
+                continue;
+            }
+
+            c = 0;
             if idx > thr {
-                // 如果索引大于阈值
-                idx = (1 << self.window_size) - idx; // 计算新的索引
+                idx = (1 << self.window_size) - idx;
                 if idx != 0 {
-                    let a = base_table[idx - 1 + i * thr].clone(); // 获取表中的元素
-                    result -= a; // 从结果中减去元素
+                    //tt_record!("ecsub start");
+                    //let start = std::time::Instant::now();
+                    let a = base_table[idx - 1 + i * thr].clone();
+                    //let d = start.elapsed();
+                    //println!("precompute get took: (+ {:?} ns)", d.as_nanos());
+                    //let start = std::time::Instant::now();
+                    result -= a;
+                    //let d = start.elapsed();
+                    //println!("ecsub took: (+ {:?} ns)", d.as_nanos());
+                    //tt_record!("ecsub end");
                 }
-                c = 1; // 设置进位
+                c = 1;
             } else {
-                let a = base_table[idx - 1 + i * thr]; // 获取表中的元素
-                result += a; // 将元素加到结果中
-            }
-        }
-        Some(result) // 返回结果
+                //tt_record!("ecadd start");
+                let a = base_table[idx - 1 + i * thr];
+                //let start = std::time::Instant::now();
+                result += a;
+                //let d = start.elapsed();
+                //println!("ecadd took: (+ {:?} ns)", d.as_nanos());
+
+                //tt_record!("ecadd end");
+            }
+        }
+        //tt_record!("ecmul end");
+        Some(result)
     }
     pub fn mul_with_table<G: Group>(&self, base_table: &[G], scalar: &G::ScalarField) -> Option<G> {
-        // 如果表的大小小于所需的大小，则返回 None
         if 1 << (self.window_size - 1) > base_table.len() {
             return None;
         }
 
-        // 将标量转换为 wNAF 数据
         let wnaf_data = WnafContext::scalar_to_wnaf_data::<G>(scalar, self.window_size);
-        let mut carry = 0; // 初始化进位
-        let threshold = 1 << (self.window_size - 1); // 阈值
-        let mut result = G::zero(); // 初始化结果为群的零元素
-
-        // 遍历 wNAF 数据
+        let mut carry = 0;
+        let threshold = 1 << (self.window_size - 1);
+        let mut result = G::zero();
+
         for (i, &wnaf_value) in wnaf_data.iter().enumerate() {
-            let mut index = (wnaf_value + carry) as usize; // 计算索引
+            let mut index = (wnaf_value + carry) as usize;
             if index == 0 {
-                continue; // 如果索引为 0，跳过
-            }
-
-            carry = 0; // 重置进位
+                continue;
+            }
+
+            carry = 0;
             if index > threshold {
-                // 如果索引大于阈值
-                index = (1 << self.window_size) - index; // 计算新的索引
+                index = (1 << self.window_size) - index;
                 if index != 0 {
-                    let element = base_table[index - 1 + i * threshold].clone(); // 获取表中的元素
-                    result -= element; // 从结果中减去元素
+                    let element = base_table[index - 1 + i * threshold].clone();
+                    result -= element;
                 }
-                carry = 1; // 设置进位
+                carry = 1;
             } else {
-                let element = base_table[index - 1 + i * threshold]; // 获取表中的元素
-                result += element; // 将元素加到结果中
-            }
-        }
-
-        Some(result) // 返回结果
+                let element = base_table[index - 1 + i * threshold];
+                result += element;
+            }
+        }
+
+        Some(result)
     }
     #[inline]
     fn scalar_to_wnaf_data<G: Group>(scalar: &G::ScalarField, w: usize) -> Vec<u64> {
-        // 将标量转换为 u64 数组
         let source = WnafContext::scalar_to_u64::<G>(scalar);
-        // 计算掩码，用于提取 w 位
         let mask = (1 << w) - 1;
-        // 初始化存储 wNAF 数据的向量
         let mut data = vec![];
-        // 初始化偏移量
         let mut off = w;
 
-        // 遍历源数据
         for i in 0..source.len() {
-            // 如果偏移量不等于 w
             let s = if off != w {
-                // 计算新的掩码
                 let mask = (1 << (w - off)) - 1;
-                // 获取上一个数据的索引
                 let j = data.len() - 1;
-                // 更新上一个数据
                 data[j] += (source[i] & mask) << off;
-                // 返回新的数据和新的偏移量
                 (source[i] >> (w - off), 64 - w + off)
             } else {
-                // 否则，直接返回当前数据和偏移量
                 (source[i], 64)
             };
 
-            // 按照 w 的步长遍历数据
             for j in (0..s.1).step_by(w) {
-                // 提取 w 位数据
                 let d = (s.0 >> j) & mask;
-                // 将提取的数据添加到 wNAF 数据中
                 data.push(d);
-                // 更新偏移量
                 off = j;
             }
-            // 更新偏移量
             off = s.1 - off;
         }
 
-        // 返回 wNAF 数据
         data
     }
 
     #[inline]
     fn scalar_to_u64<G: Group>(scalar: &G::ScalarField) -> Vec<u64> {
-        // 将标量转换为大整数
         let b = scalar.into_bigint();
-        // 获取大整数的位数
         let mut num = b.num_bits();
-        // 计算需要的 u64 数组长度
         num = if num & 63 == 0 {
-            num >> 6 // 如果位数是 64 的倍数，直接除以 64
+            num >> 6
         } else {
-            (num >> 6) + 1 // 否则，除以 64 后加 1
+            (num >> 6) + 1
         };
 
-        // 初始化一个具有适当容量的向量
         let mut res = Vec::with_capacity(num as usize);
-        // 将大整数的前 num 个 u64 元素添加到向量中
         res.extend_from_slice(&b.as_ref()[..num as usize]);
-        // 返回结果向量
         res
     }
 }
@@ -301,122 +206,58 @@
     use std::time::Instant;
     use rand_chacha::ChaCha20Rng;
 
-    /// Generates a vector of random elements based on a given seed.
-    ///
-    /// 根据给定的种子生成一个随机元素的向量。
-    ///
-    /// # Parameters
-    /// - `num_required_points`: The number of required points.
-    /// - `seed`: A seed for the random number generator.
-    ///
-    /// # Returns
-    /// A vector of `Element` instances.
-    ///
-    /// # 参数
-    /// - `num_required_points`: 所需点的数量。
-    /// - `seed`: 随机数生成器的种子。
-    ///
-    /// # 返回值
-    /// 一个 `Element` 实例的向量。
     fn generate_random_elements(num_required_points: usize, seed: &'static [u8]) -> Vec<Element> {
         use sha2::{Digest, Sha256};
 
         let _choose_largest = false;
 
-<<<<<<< HEAD
-=======
         // Hash the seed + i to get a possible x value
->>>>>>> da2122bb
-        // 哈希种子 + i 以获得可能的 x 值
         let hash_to_x = |index: u64| -> Vec<u8> {
-            // 创建一个新的 Sha256 哈希器
             let mut hasher = Sha256::new();
-            // 更新哈希器的输入数据为种子
             hasher.update(seed);
-            // 更新哈希器的输入数据为索引的字节表示
             hasher.update(index.to_be_bytes());
-            // 计算哈希值并转换为字节向量
             let bytes: Vec<u8> = hasher.finalize().to_vec();
-            // 返回字节向量
             bytes
         };
 
-        // 生成从 0 开始的无限迭代器
         (0u64..)
-            // 将迭代器中的每个索引映射为哈希值
             .map(hash_to_x)
-            // 尝试将哈希值转换为元素，如果成功则保留
             .filter_map(|hash_bytes| try_reduce_to_element(&hash_bytes))
-            // 只保留所需数量的点
             .take(num_required_points)
-            // 收集结果为向量
             .collect()
     }
+
     #[test]
-    fn smoke_test_msm() {
-        // Generate a base vector of 256 random elements
+    fn mertic_msm() {
         let g_base: Vec<_> = generate_random_elements(256, b"eth_verkle_oct_2021").into_iter().collect();
 
-        // Create a precomputed WNAF context with a window size of 10
         let precomp = MSMPrecompWnaf::new(&g_base, 10);
 
-        // Initialize a random number generator with a fixed seed
-        let mut rng = ChaCha20Rng::from_seed([0u8; 32]);
-
-        // Create an array of tuples containing random scalars and their indices
-        let ax_array: Vec<(Fr, usize)> = (0..32).map(|i| (Fr::rand(&mut rng), i)).collect();
-
-        // Perform MSM using the delta method
-        let result = msm_by_delta(&precomp, &ax_array);
-
-        // Assert that the result is not zero
-        assert!(!result.is_zero(), "MSM result should not be zero");
-    }
-    #[test]
-    /// Tests the performance of multi-scalar multiplication (MSM) using precomputed WNAF.
-    ///
-    /// 使用预计算的 WNAF 测试多标量乘法（MSM）的性能。
-    fn mertic_msm() {
-        // Generate a base vector of 256 random elements
-        // 生成一个包含 256 个随机元素的基向量
-        let g_base: Vec<_> = generate_random_elements(256, b"eth_verkle_oct_2021").into_iter().collect();
-
-        // Create a precomputed WNAF context with a window size of 10
-        // 创建一个窗口大小为 10 的预计算 WNAF 上下文
-        let precomp = MSMPrecompWnaf::new(&g_base, 10);
-
         for num_loads in [32] {
-            // Initialize a random number generator with a fixed seed
-            // 使用固定种子初始化随机数生成器
+            //let mut rng = rand::thread_rng();
             let mut rng = ChaCha20Rng::from_seed([0u8; 32]);
-
-            // Create an array of tuples containing random scalars and their indices
-            // 创建一个包含随机标量及其索引的元组数组
+            /*let ax_array: Vec<Fr> = (0..256)
+                .map(|i| {
+                    if i < num_loads {
+                        Fr::rand(&mut rng)
+                    } else {
+                        Fr::from(0)
+                    }
+                })
+                .collect();
+
+            let start = Instant::now();
+            msm_by_array(&committer, &ax_array);
+            let duration = start.elapsed();
+            println!("msm_by_array({}) took: {:?}", num_loads, duration);*/
+
             let ax_array: Vec<(Fr, usize)> = (0..num_loads).map(|i| (Fr::rand(&mut rng), i)).collect();
 
-            // Perform MSM using the delta method
-            // 使用 delta 方法执行 MSM
             msm_by_delta(&precomp, &ax_array);
-        }
-    }
-
-    /// Performs multi-scalar multiplication (MSM) using the delta method.
-    ///
-    /// 使用 delta 方法执行多标量乘法（MSM）。
-    ///
-    /// # Parameters
-    /// - `c`: The precomputed WNAF context.
-    /// - `frs`: A slice of tuples containing scalars and their indices.
-    ///
-    /// # Returns
-    /// An `Element` resulting from the MSM.
-    ///
-    /// # 参数
-    /// - `c`: 预计算的 WNAF 上下文。
-    /// - `frs`: 包含标量及其索引的元组切片。
-    ///
-    /// # 返回值
-    /// MSM 结果的 `Element`。
+
+        }
+    }
+
     fn msm_by_delta(c: &MSMPrecompWnaf, frs: &[(Fr, usize)]) -> Element {
         let start = Instant::now();
         let e = commit_sparse(c, frs.to_vec());
@@ -425,28 +266,11 @@
         e
     }
 
-    /// Commits to a sparse set of values using the precomputed WNAF context.
-    ///
-    /// 使用预计算的 WNAF 上下文提交稀疏值集。
-    ///
-    /// # Parameters
-    /// - `precomp`: The precomputed WNAF context.
-    /// - `val_indices`: A vector of tuples containing scalars and their indices.
-    ///
-    /// # Returns
-    /// An `Element` resulting from the commitment.
-    ///
-    /// # 参数
-    /// - `precomp`: 预计算的 WNAF 上下文。
-    /// - `val_indices`: 包含标量及其索引的元组向量。
-    ///
-    /// # 返回值
-    /// 提交结果的 `Element`。
     fn commit_sparse(precomp: &MSMPrecompWnaf, val_indices: Vec<(Fr, usize)>) -> Element {
         let mut result = Element::zero();
 
         for (value, lagrange_index) in val_indices {
-            result += precomp.mul_index(value, lagrange_index); // self.scalar_mul(value, lagrange_index)
+            result += precomp.mul_index(value, lagrange_index) //self.scalar_mul(value, lagrange_index)
         }
 
         result
